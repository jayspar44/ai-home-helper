--- conflicted
+++ resolved
@@ -1,8 +1,8 @@
 {
   "name": "home-helper",
   "version": "1.0.0",
-  "description": "Backend API for Home Helper app",
-  "main": "server.js",
+  "description": "Home Helper app with Vercel serverless backend",
+  "main": "api/index.js",
   "scripts": {
     "install-all": "npm install && cd frontend && npm install && cd ../backend && npm install",
     "build": "cd frontend && npm run build",
@@ -13,13 +13,9 @@
     "@google/generative-ai": "^0.17.1",
     "cors": "^2.8.5",
     "dotenv": "^16.4.5",
-<<<<<<< HEAD
-    "express": "^4.19.2"
-=======
     "express": "^4.19.2",
     "firebase-admin": "^13.5.0",
     "multer": "^1.4.5-lts.1"
->>>>>>> 6fe4909e
   },
   "devDependencies": {
     "autoprefixer": "^10.4.21",
