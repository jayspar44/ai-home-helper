--- conflicted
+++ resolved
@@ -11,14 +11,6 @@
 .env.test.local
 .env.production.local
 .env.gcp
-<<<<<<< HEAD
-=======
-
-# Generated App Engine configs (auto-generated from templates)
-# Templates (*.template files) are committed, generated files are not
-app.yaml
-app-dev.yaml
->>>>>>> 840fa86b
 
 # Production builds
 /build
